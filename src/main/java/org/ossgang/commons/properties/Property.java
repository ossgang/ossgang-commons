--- conflicted
+++ resolved
@@ -22,13 +22,7 @@
 
 package org.ossgang.commons.properties;
 
-import static java.util.Objects.requireNonNull;
-
-import java.util.function.BinaryOperator;
-import java.util.function.UnaryOperator;
-
 import org.ossgang.commons.observables.ObservableValue;
-import org.ossgang.commons.observables.Transition;
 
 /**
  * A "property": an {@link ObservableValue} which can be set.
@@ -36,7 +30,6 @@
  * @param <T> the type of the property
  */
 public interface Property<T> extends ObservableValue<T> {
-
     /**
      * Set the property to the given value, notifying all observers.
      * The new value must not be null.
@@ -45,106 +38,4 @@
      * @throws NullPointerException on a null value
      */
     void set(T value);
-
-<<<<<<< HEAD
-=======
-    /**
-     * Sets the property to the given value, notifying all observers and returning the previous value. The new value
-     * must not be null.
-     * 
-     * @param value the new value
-     * @throws NullPointerException on a null value
-     * @return the previous value
-     */
-    default T getAndSet(T value) {
-        requireNonNull(value, "new value must not be null.");
-        return update(old -> value).oldValue();
-    }
-
-    /**
-     * Atomically updates the current value with the results of applying the given function, returning the updated
-     * value. The updated value is dispatched to all observers. The function should be side-effect-free, since it may be
-     * re-applied when attempted updates fail due to contention among threads.
-     * 
-     * @param updateFunction a side-effect-free function
-     * @return the updated value
-     * @throws NullPointerException if the updateFunction itself the result of it is {@code null}.
-     */
-    default T updateAndGet(UnaryOperator<T> updateFunction) {
-        return update(updateFunction).newValue();
-    }
-
-    /**
-     * Atomically updates the current value with the results of applying the given function, returning the previous
-     * value. The updated value is dispatched to all observers. The function should be side-effect-free, since it may be
-     * re-applied when attempted updates fail due to contention among threads.
-     * 
-     * @param updateFunction a side-effect-free function
-     * @return the previous value
-     * @throws NullPointerException if the updateFunction itself the result of it is {@code null}.
-     */
-    default T getAndUpdate(UnaryOperator<T> updateFunction) {
-        return update(updateFunction).oldValue();
-    }
-
-    /**
-     * Atomically updates the current value with the results of applying the given function, returning both, the
-     * previous and the updated value. The updated value is dispatched to all observers. The function should be
-     * side-effect-free, since it may be re-applied when attempted updates fail due to contention among threads.
-     * 
-     * @param updateFunction a side-effect-free function
-     * @return a transition object, containing both, the previous and the updated value
-     * @throws NullPointerException if the updateFunction itself the result of it is {@code null}.
-     */
-    default Transition<T> update(UnaryOperator<T> updateFunction) {
-        requireNonNull(updateFunction, "updateFunction must not be null.");
-        return accumulate(null, (old, update) -> updateFunction.apply(old));
-    }
-
-    /**
-     * Atomically updates the current value with the results of applying the given function to the current and given
-     * values, returning the updated value. The updated value is dispatched to all observers. The function should be
-     * side-effect-free, since it may be re-applied when
-     * attempted updates fail due to contention among threads. The function is applied with the current value as its
-     * first argument, and the given update as the second argument.
-     * 
-     * @param x the update value
-     * @param accumulatorFunction a side-effect-free function of two arguments
-     * @return the updated value
-     * @throws NullPointerException if the accumulatorFunction itself the result of it is {@code null}.
-     */
-    default T accumulateAndGet(T x, BinaryOperator<T> accumulatorFunction) {
-        return accumulate(x, accumulatorFunction).newValue();
-    }
-
-    /**
-     * Atomically updates the current value with the results of applying the given function to the current and given
-     * values, returning the previous value. The updated value is dispatched to all observers. The function should be
-     * side-effect-free, since it may be re-applied when attempted updates fail due to contention among threads. The
-     * function is applied with the current value as its first argument, and the given update as the second argument.
-     * 
-     * @param x the update value
-     * @param accumulatorFunction a side-effect-free function of two arguments
-     * @return the previous value
-     * @throws NullPointerException if the accumulatorFunction itself the result of it is {@code null}.
-     */
-    default T getAndAccumulate(T x, BinaryOperator<T> accumulatorFunction) {
-        return accumulate(x, accumulatorFunction).oldValue();
-    }
-
-    /**
-     * Atomically updates the current value with the results of applying the given function to the current and given
-     * values, returning both, the previous and the updated value. The updated value is dispatched to all observers. The
-     * function should be side-effect-free, since it may be re-applied when attempted updates fail due to contention
-     * among threads. The
-     * function is applied with the current value as its first argument, and the given update as the second argument.
-     * 
-     * @param x the update value
-     * @param accumulatorFunction a side-effect-free function of two arguments
-     * @return a transition object, containing both, the previous and the updated value
-     * @throws NullPointerException if the accumulatorFunction itself the result of it is {@code null}.
-     */
-    Transition<T> accumulate(T x, BinaryOperator<T> accumulatorFunction);
-
->>>>>>> b88f41a0
 }